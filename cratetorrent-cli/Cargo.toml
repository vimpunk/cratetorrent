--- conflicted
+++ resolved
@@ -16,10 +16,5 @@
 log = "0.4"
 structopt = "0.3"
 termion = "1.5"
-<<<<<<< HEAD
-tokio = { version = "^1.0", features = ["macros", "rt-multi-thread", "io-std", "fs"] }
-tui = "0.16.0"
-=======
 tokio = { version = "1", features = ["macros", "rt-multi-thread", "io-std", "fs"] }
-tui = "0.15"
->>>>>>> e2d9bf75
+tui = "0.16.0"