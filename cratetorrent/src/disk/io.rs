--- conflicted
+++ resolved
@@ -1,23 +1,15 @@
 use std::collections::HashMap;
-<<<<<<< HEAD
-=======
-
->>>>>>> fd168e3b
+
 use tokio::sync::{mpsc, RwLock};
 
 use super::{
     error::*, Alert, AlertReceiver, AlertSender, Command, CommandReceiver,
     CommandSender, TorrentAllocation,
 };
-<<<<<<< HEAD
 use crate::{error::Error, peer, BlockInfo, TorrentId};
-use {file::TorrentFile, piece::Piece, torrent::Torrent};
-=======
-use crate::{error::Error, BlockInfo, TorrentId};
 use file::TorrentFile;
 use piece::Piece;
 use torrent::Torrent;
->>>>>>> fd168e3b
 
 pub(crate) mod file;
 pub(crate) mod piece;
@@ -147,7 +139,6 @@
         torrent.write().await.write_block(info, data).await
     }
 
-<<<<<<< HEAD
     /// Attempts to read a block from disk and return the result via the given
     /// sender.
     ///
@@ -179,10 +170,7 @@
 #[cfg(test)]
 mod tests {
     use sha1::{Digest, Sha1};
-=======
-#[cfg(test)]
-mod tests {
->>>>>>> fd168e3b
+
     use std::{
         collections::BTreeMap,
         fs,
@@ -192,19 +180,12 @@
         sync,
     };
 
-<<<<<<< HEAD
     use super::*;
     use crate::{
         iovecs::IoVec,
         storage_info::{FileInfo, FileSlice},
         FileIndex, BLOCK_LEN,
     };
-=======
-    use sha1::{Digest, Sha1};
-
-    use super::*;
-    use crate::{iovecs::IoVec, storage_info::FileInfo, FileIndex, BLOCK_LEN};
->>>>>>> fd168e3b
 
     const DOWNLOAD_DIR: &str = "/tmp";
 
@@ -292,7 +273,6 @@
         // clean up env
         fs::remove_file(download_dir.join(&file.info.path))
             .expect("cannot remove test file");
-<<<<<<< HEAD
     }
 
     #[test]
@@ -349,8 +329,6 @@
         // clean up env
         fs::remove_file(download_dir.join(&files[0].read().unwrap().info.path))
             .expect("cannot remove test file");
-=======
->>>>>>> fd168e3b
     }
 
     /// Tests that writing piece to multiple files works.
@@ -425,11 +403,7 @@
 
         // clean up env
         for file in files.iter() {
-<<<<<<< HEAD
             let path = download_dir.join(&file.read().unwrap().info.path);
-=======
-            let path = download_dir.join(&file.write().unwrap().info.path);
->>>>>>> fd168e3b
             fs::remove_file(path).expect("cannot remove test file");
         }
     }
